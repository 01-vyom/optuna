import math

import numpy as np
import scipy.special
from scipy.stats import truncnorm

from optuna import distributions
from optuna.samplers import base
from optuna.samplers import random
from optuna.samplers.tpe.parzen_estimator import _ParzenEstimator
from optuna.samplers.tpe.parzen_estimator import _ParzenEstimatorParameters
from optuna.study import StudyDirection
from optuna.trial import TrialState
from optuna import type_checking

if type_checking.TYPE_CHECKING:
    from typing import Any  # NOQA
    from typing import Callable  # NOQA
    from typing import Dict  # NOQA
    from typing import List  # NOQA
    from typing import Optional  # NOQA
    from typing import Tuple  # NOQA

    from optuna.distributions import BaseDistribution  # NOQA
    from optuna.study import Study  # NOQA
    from optuna.trial import FrozenTrial  # NOQA

EPS = 1e-12


def default_gamma(x):
    # type: (int) -> int

    return min(int(np.ceil(0.1 * x)), 25)


def hyperopt_default_gamma(x):
    # type: (int) -> int

    return min(int(np.ceil(0.25 * np.sqrt(x))), 25)


def default_weights(x):
    # type: (int) -> np.ndarray

    if x == 0:
        return np.asarray([])
    elif x < 25:
        return np.ones(x)
    else:
        ramp = np.linspace(1.0 / x, 1.0, num=x - 25)
        flat = np.ones(25)
        return np.concatenate([ramp, flat], axis=0)


class TPESampler(base.BaseSampler):
    """Sampler using TPE (Tree-structured Parzen Estimator) algorithm.

    This sampler is based on *independent sampling*.
    See also :class:`~optuna.samplers.BaseSampler` for more details of 'independent sampling'.

    On each trial, for each parameter, TPE fits one Gaussian Mixture Model (GMM) ``l(x)`` to
    the set of parameter values associated with the best objective values, and another GMM
    ``g(x)`` to the remaining parameter values. It chooses the parameter value ``x`` that
    maximizes the ratio ``l(x)/g(x)``.

    For further information about TPE algorithm, please refer to the following papers:

    - `Algorithms for Hyper-Parameter Optimization
      <https://papers.nips.cc/paper/4443-algorithms-for-hyper-parameter-optimization.pdf>`_
    - `Making a Science of Model Search: Hyperparameter Optimization in Hundreds of
      Dimensions for Vision Architectures <http://proceedings.mlr.press/v28/bergstra13.pdf>`_

    Example:

        .. testcode::

            import optuna
            from optuna.samplers import TPESampler

            def objective(trial):
                x = trial.suggest_uniform('x', -10, 10)
                return x**2

            study = optuna.create_study(sampler=TPESampler())
            study.optimize(objective, n_trials=10)

    Args:
        consider_prior:
            Enhance the stability of Parzen estimator by imposing a Gaussian prior when
            :obj:`True`. The prior is only effective if the sampling distribution is
            either :class:`~optuna.distributions.UniformDistribution`,
            :class:`~optuna.distributions.DiscreteUniformDistribution`,
            :class:`~optuna.distributions.LogUniformDistribution`,
            or :class:`~optuna.distributions.IntUniformDistribution`.
        prior_weight:
            The weight of the prior. This argument is used in
            :class:`~optuna.distributions.UniformDistribution`,
            :class:`~optuna.distributions.DiscreteUniformDistribution`,
            :class:`~optuna.distributions.LogUniformDistribution`,
            :class:`~optuna.distributions.IntUniformDistribution` and
            :class:`~optuna.distributions.CategoricalDistribution`.
        consider_magic_clip:
            Enable a heuristic to limit the smallest variances of Gaussians used in
            the Parzen estimator.
        consider_endpoints:
            Take endpoints of domains into account when calculating variances of Gaussians
            in Parzen estimator. See the original paper for details on the heuristics
            to calculate the variances.
        n_startup_trials:
            The random sampling is used instead of the TPE algorithm until the given number
            of trials finish in the same study.
        n_ei_candidate:
            Number of candidate samples used to calculate the expected improvement.
        gamma:
            A function that takes the number of finished trials and returns the number
            of trials to form a density function for samples with low grains.
            See the original paper for more details.
        weights:
            A function that takes the number of finished trials and returns a weight for them.
            See `Making a Science of Model Search: Hyperparameter Optimization in Hundreds of
            Dimensions for Vision Architectures <http://proceedings.mlr.press/v28/bergstra13.pdf>`_
            for more details.
        seed:
            Seed for random number generator.
    """

    def __init__(
        self,
        consider_prior=True,  # type: bool
        prior_weight=1.0,  # type: float
        consider_magic_clip=True,  # type: bool
        consider_endpoints=False,  # type: bool
        n_startup_trials=10,  # type: int
        n_ei_candidates=24,  # type: int
        gamma=default_gamma,  # type: Callable[[int], int]
        weights=default_weights,  # type: Callable[[int], np.ndarray]
        seed=None,  # type: Optional[int]
    ):
        # type: (...) -> None

        self._parzen_estimator_parameters = _ParzenEstimatorParameters(
            consider_prior, prior_weight, consider_magic_clip, consider_endpoints, weights
        )
        self._prior_weight = prior_weight
        self._n_startup_trials = n_startup_trials
        self._n_ei_candidates = n_ei_candidates
        self._gamma = gamma
        self._weights = weights

        self._rng = np.random.RandomState(seed)
        self._random_sampler = random.RandomSampler(seed=seed)

    def reseed_rng(self) -> None:

        self._rng = np.random.RandomState()
        self._random_sampler.reseed_rng()

    def infer_relative_search_space(self, study, trial):
        # type: (Study, FrozenTrial) -> Dict[str, BaseDistribution]

        return {}

    def sample_relative(self, study, trial, search_space):
        # type: (Study, FrozenTrial, Dict[str, BaseDistribution]) -> Dict[str, Any]

        return {}

    def sample_independent(self, study, trial, param_name, param_distribution):
        # type: (Study, FrozenTrial, str, BaseDistribution) -> Any

        values, scores = _get_observation_pairs(study, param_name, trial)

        n = len(values)

        if n < self._n_startup_trials:
            return self._random_sampler.sample_independent(
                study, trial, param_name, param_distribution
            )
        below_param_values, above_param_values = self._split_observation_pairs(values, scores)

        if isinstance(param_distribution, distributions.UniformDistribution):
            return self._sample_uniform(param_distribution, below_param_values, above_param_values)
        elif isinstance(param_distribution, distributions.LogUniformDistribution):
            return self._sample_loguniform(
                param_distribution, below_param_values, above_param_values
            )
        elif isinstance(param_distribution, distributions.DiscreteUniformDistribution):
            return self._sample_discrete_uniform(
                param_distribution, below_param_values, above_param_values
            )
        elif isinstance(param_distribution, distributions.IntUniformDistribution):
            return self._sample_int(param_distribution, below_param_values, above_param_values)
        elif isinstance(param_distribution, distributions.CategoricalDistribution):
            index = self._sample_categorical_index(
                param_distribution, below_param_values, above_param_values
            )
            return param_distribution.choices[index]
        else:
            distribution_list = [
                distributions.UniformDistribution.__name__,
                distributions.LogUniformDistribution.__name__,
                distributions.DiscreteUniformDistribution.__name__,
                distributions.IntUniformDistribution.__name__,
                distributions.CategoricalDistribution.__name__,
            ]
            raise NotImplementedError(
                "The distribution {} is not implemented. "
                "The parameter distribution should be one of the {}".format(
                    param_distribution, distribution_list
                )
            )

    def _split_observation_pairs(
        self,
        config_vals,  # type: List[Optional[float]]
        loss_vals,  # type: List[Tuple[float, float]]
    ):
        # type: (...) -> Tuple[np.ndarray, np.ndarray]

        config_vals = np.asarray(config_vals)
        loss_vals = np.asarray(loss_vals, dtype=[("step", float), ("score", float)])

        n_below = self._gamma(len(config_vals))
        loss_ascending = np.argsort(loss_vals)
        below = config_vals[np.sort(loss_ascending[:n_below])]
        below = np.asarray([v for v in below if v is not None], dtype=float)
        above = config_vals[np.sort(loss_ascending[n_below:])]
        above = np.asarray([v for v in above if v is not None], dtype=float)
        return below, above

    def _sample_uniform(self, distribution, below, above):
        # type: (distributions.UniformDistribution, np.ndarray, np.ndarray) -> float

        low = distribution.low
        high = distribution.high
        return self._sample_numerical(low, high, below, above)

    def _sample_loguniform(self, distribution, below, above):
        # type: (distributions.LogUniformDistribution, np.ndarray, np.ndarray) -> float

        low = distribution.low
        high = distribution.high
        return self._sample_numerical(low, high, below, above, is_log=True)

    def _sample_discrete_uniform(self, distribution, below, above):
        # type:(distributions.DiscreteUniformDistribution, np.ndarray, np.ndarray) -> float

        q = distribution.q
        r = distribution.high - distribution.low
        # [low, high] is shifted to [0, r] to align sampled values at regular intervals.
        low = 0 - 0.5 * q
        high = r + 0.5 * q

        # Shift below and above to [0, r]
        above -= distribution.low
        below -= distribution.low

        best_sample = self._sample_numerical(low, high, below, above, q=q) + distribution.low
        return min(max(best_sample, distribution.low), distribution.high)

    def _sample_int(self, distribution, below, above):
        # type: (distributions.IntUniformDistribution, np.ndarray, np.ndarray) -> int

        d = distributions.DiscreteUniformDistribution(
            low=distribution.low, high=distribution.high, q=distribution.step
        )
        return int(self._sample_discrete_uniform(d, below, above))

    def _sample_numerical(
        self,
        low,  # type: float
        high,  # type: float
        below,  # type: np.ndarray
        above,  # type: np.ndarray
        q=None,  # type: Optional[float]
        is_log=False,  # type: bool
    ):
        # type: (...) -> float

        if is_log:
            low = np.log(low)
            high = np.log(high)
            below = np.log(below)
            above = np.log(above)

        size = (self._n_ei_candidates,)

        parzen_estimator_below = _ParzenEstimator(
            mus=below, low=low, high=high, parameters=self._parzen_estimator_parameters
        )
        samples_below = self._sample_from_gmm(
            parzen_estimator=parzen_estimator_below, low=low, high=high, q=q, size=size,
        )
        log_likelihoods_below = self._gmm_log_pdf(
            samples=samples_below,
            parzen_estimator=parzen_estimator_below,
            low=low,
            high=high,
            q=q,
        )

        parzen_estimator_above = _ParzenEstimator(
            mus=above, low=low, high=high, parameters=self._parzen_estimator_parameters
        )

        log_likelihoods_above = self._gmm_log_pdf(
            samples=samples_below,
            parzen_estimator=parzen_estimator_above,
            low=low,
            high=high,
            q=q,
        )

        ret = float(
            TPESampler._compare(
                samples=samples_below, log_l=log_likelihoods_below, log_g=log_likelihoods_above
            )[0]
        )
        return math.exp(ret) if is_log else ret

    def _sample_categorical_index(self, distribution, below, above):
        # type: (distributions.CategoricalDistribution, np.ndarray, np.ndarray) -> int

        choices = distribution.choices
        below = list(map(int, below))
        above = list(map(int, above))
        upper = len(choices)
        size = (self._n_ei_candidates,)

        weights_below = self._weights(len(below))
        counts_below = np.bincount(below, minlength=upper, weights=weights_below)
        weighted_below = counts_below + self._prior_weight
        weighted_below /= weighted_below.sum()
        samples_below = self._sample_from_categorical_dist(weighted_below, size)
        log_likelihoods_below = TPESampler._categorical_log_pdf(samples_below, weighted_below)

        weights_above = self._weights(len(above))
        counts_above = np.bincount(above, minlength=upper, weights=weights_above)
        weighted_above = counts_above + self._prior_weight
        weighted_above /= weighted_above.sum()
        log_likelihoods_above = TPESampler._categorical_log_pdf(samples_below, weighted_above)

        return int(
            TPESampler._compare(
                samples=samples_below, log_l=log_likelihoods_below, log_g=log_likelihoods_above
            )[0]
        )

    def _sample_from_gmm(
        self,
        parzen_estimator,  # type: _ParzenEstimator
        low,  # type: float
        high,  # type: float
        q=None,  # type: Optional[float]
        size=(),  # type: Tuple
    ):
        # type: (...) -> np.ndarray

        weights = parzen_estimator.weights
        mus = parzen_estimator.mus
        sigmas = parzen_estimator.sigmas
        weights, mus, sigmas = map(np.asarray, (weights, mus, sigmas))

        if low >= high:
            raise ValueError(
                "The 'low' should be lower than the 'high'. "
                "But (low, high) = ({}, {}).".format(low, high)
            )

        active = np.argmax(self._rng.multinomial(1, weights, size=size), axis=-1)
        trunc_low = (low - mus[active]) / sigmas[active]
        trunc_high = (high - mus[active]) / sigmas[active]
        while True:
            samples = truncnorm.rvs(
                trunc_low,
                trunc_high,
                size=size,
                loc=mus[active],
                scale=sigmas[active],
                random_state=self._rng,
            )
            if (samples < high).all():
                break

        if q is None:
            return samples
        else:
            return np.round(samples / q) * q

    def _gmm_log_pdf(
        self,
        samples,  # type: np.ndarray
        parzen_estimator,  # type: _ParzenEstimator
        low,  # type: float
        high,  # type: float
        q=None,  # type: Optional[float]
    ):
        # type: (...) -> np.ndarray

        weights = parzen_estimator.weights
        mus = parzen_estimator.mus
        sigmas = parzen_estimator.sigmas
        samples, weights, mus, sigmas = map(np.asarray, (samples, weights, mus, sigmas))
        if samples.size == 0:
            return np.asarray([], dtype=float)
        if weights.ndim != 1:
            raise ValueError(
                "The 'weights' should be 2-dimension. "
                "But weights.shape = {}".format(weights.shape)
            )
        if mus.ndim != 1:
            raise ValueError(
                "The 'mus' should be 2-dimension. " "But mus.shape = {}".format(mus.shape)
            )
        if sigmas.ndim != 1:
            raise ValueError(
                "The 'sigmas' should be 2-dimension. " "But sigmas.shape = {}".format(sigmas.shape)
            )

        p_accept = np.sum(
            weights
            * (
                TPESampler._normal_cdf(high, mus, sigmas)
                - TPESampler._normal_cdf(low, mus, sigmas)
            )
        )

        if q is None:
            distance = samples[..., None] - mus
            mahalanobis = (distance / np.maximum(sigmas, EPS)) ** 2
            Z = np.sqrt(2 * np.pi) * sigmas
            coefficient = weights / Z / p_accept
            return TPESampler._logsum_rows(-0.5 * mahalanobis + np.log(coefficient))
        else:
            cdf_func = TPESampler._normal_cdf
            upper_bound = np.minimum(samples + q / 2.0, high)
            lower_bound = np.maximum(samples - q / 2.0, low)
            probabilities = np.sum(
                weights[..., None]
                * (
                    cdf_func(upper_bound[None], mus[..., None], sigmas[..., None])
                    - cdf_func(lower_bound[None], mus[..., None], sigmas[..., None])
                ),
                axis=0,
            )
            return np.log(probabilities + EPS) - np.log(p_accept + EPS)

    def _sample_from_categorical_dist(self, probabilities, size):
        # type: (np.ndarray, Tuple[int]) -> np.ndarray

        if probabilities.size == 1 and isinstance(probabilities[0], np.ndarray):
            probabilities = probabilities[0]
        probabilities = np.asarray(probabilities)

        if size == (0,):
            return np.asarray([], dtype=float)
        assert len(size)
        assert probabilities.ndim == 1

        n_draws = int(np.prod(size))
        sample = self._rng.multinomial(n=1, pvals=probabilities, size=int(n_draws))
        assert sample.shape == size + (probabilities.size,)
        return_val = np.dot(sample, np.arange(probabilities.size))
        return_val.shape = size
        return return_val

    @classmethod
    def _categorical_log_pdf(
        cls,
        sample,  # type: np.ndarray
        p,  # type: np.ndarray
    ):
        # type: (...) -> np.ndarray

        if sample.size:
            return np.log(np.asarray(p)[sample])
        else:
            return np.asarray([])

    @classmethod
    def _compare(cls, samples, log_l, log_g):
        # type: (np.ndarray, np.ndarray, np.ndarray) -> np.ndarray

        samples, log_l, log_g = map(np.asarray, (samples, log_l, log_g))
        if samples.size:
            score = log_l - log_g
            if samples.size != score.size:
                raise ValueError(
                    "The size of the 'samples' and that of the 'score' "
                    "should be same. "
                    "But (samples.size, score.size) = ({}, {})".format(samples.size, score.size)
                )

            best = np.argmax(score)
            return np.asarray([samples[best]] * samples.size)
        else:
            return np.asarray([])

    @classmethod
    def _logsum_rows(cls, x):
        # type: (np.ndarray) -> np.ndarray

        x = np.asarray(x)
        m = x.max(axis=1)
        return np.log(np.exp(x - m[:, None]).sum(axis=1)) + m

    @classmethod
    def _normal_cdf(cls, x, mu, sigma):
        # type: (float, np.ndarray, np.ndarray) -> np.ndarray

        mu, sigma = map(np.asarray, (mu, sigma))
        denominator = x - mu
        numerator = np.maximum(np.sqrt(2) * sigma, EPS)
        z = denominator / numerator
        return 0.5 * (1 + scipy.special.erf(z))

    @classmethod
    def _log_normal_cdf(cls, x, mu, sigma):
        # type: (float, np.ndarray, np.ndarray) -> np.ndarray

        mu, sigma = map(np.asarray, (mu, sigma))
        if x < 0:
            raise ValueError("Negative argument is given to _lognormal_cdf. x: {}".format(x))
        denominator = np.log(np.maximum(x, EPS)) - mu
        numerator = np.maximum(np.sqrt(2) * sigma, EPS)
        z = denominator / numerator
        return 0.5 + 0.5 * scipy.special.erf(z)

    @staticmethod
    def hyperopt_parameters():
        # type: () -> Dict[str, Any]
        """Return the the default parameters of hyperopt (v0.1.2).

        :class:`~optuna.samplers.TPESampler` can be instantiated with the parameters returned
        by this method.

        Example:

            Create a :class:`~optuna.samplers.TPESampler` instance with the default
            parameters of `hyperopt <https://github.com/hyperopt/hyperopt/tree/0.1.2>`_.

            .. testcode::

                    import optuna
                    from optuna.samplers import TPESampler

                    def objective(trial):
                        x = trial.suggest_uniform('x', -10, 10)
                        return x**2

                    sampler = TPESampler(**TPESampler.hyperopt_parameters())
                    study = optuna.create_study(sampler=sampler)
                    study.optimize(objective, n_trials=10)

        Returns:
            A dictionary containing the default parameters of hyperopt.

        """

        return {
            "consider_prior": True,
            "prior_weight": 1.0,
            "consider_magic_clip": True,
            "consider_endpoints": False,
            "n_startup_trials": 20,
            "n_ei_candidates": 24,
            "gamma": hyperopt_default_gamma,
            "weights": default_weights,
        }


def _get_observation_pairs(study, param_name, trial):
    # type: (Study, str, FrozenTrial) -> Tuple[List[Optional[float]], List[Tuple[float, float]]]
    """Get observation pairs from the study.

       This function collects observation pairs from the complete or pruned trials of the study.
       The values for trials that don't contain the parameter named ``param_name`` are set to None.

       An observation pair fundamentally consists of a parameter value and an objective value.
       However, due to the pruning mechanism of Optuna, final objective values are not always
       available. Therefore, this function uses intermediate values in addition to the final
       ones, and reports the value with its step count as ``(-step, value)``.
       Consequently, the structure of the observation pair is as follows:
       ``(param_value, (-step, value))``.

       The second element of an observation pair is used to rank observations in
       ``_split_observation_pairs`` method (i.e., observations are sorted lexicographically by
       ``(-step, value)``).
    """

    sign = 1
    if study.direction == StudyDirection.MAXIMIZE:
        sign = -1

<<<<<<< HEAD
    values = []
=======
    if isinstance(study.pruner, HyperbandPruner):
        # Create `_BracketStudy` to use trials that have the same bracket id.
        pruner = study.pruner  # type: HyperbandPruner
        study = pruner._create_bracket_study(study, pruner._get_bracket_id(study, trial))

    values = []  # type: List[Optional[float]]
>>>>>>> 8e813c9c
    scores = []
    for trial in study.get_trials(deepcopy=False):
        if trial.state is TrialState.COMPLETE and trial.value is not None:
            score = (-float("inf"), sign * trial.value)
        elif trial.state is TrialState.PRUNED:
            if len(trial.intermediate_values) > 0:
                step, intermediate_value = max(trial.intermediate_values.items())
                if math.isnan(intermediate_value):
                    score = (-step, float("inf"))
                else:
                    score = (-step, sign * intermediate_value)
            else:
                score = (float("inf"), 0.0)
        else:
            continue

        param_value = None  # type: Optional[float]
        if param_name in trial.params:
            distribution = trial.distributions[param_name]
            param_value = distribution.to_internal_repr(trial.params[param_name])

        values.append(param_value)
        scores.append(score)

    return values, scores<|MERGE_RESOLUTION|>--- conflicted
+++ resolved
@@ -593,16 +593,7 @@
     if study.direction == StudyDirection.MAXIMIZE:
         sign = -1
 
-<<<<<<< HEAD
     values = []
-=======
-    if isinstance(study.pruner, HyperbandPruner):
-        # Create `_BracketStudy` to use trials that have the same bracket id.
-        pruner = study.pruner  # type: HyperbandPruner
-        study = pruner._create_bracket_study(study, pruner._get_bracket_id(study, trial))
-
-    values = []  # type: List[Optional[float]]
->>>>>>> 8e813c9c
     scores = []
     for trial in study.get_trials(deepcopy=False):
         if trial.state is TrialState.COMPLETE and trial.value is not None:
