--- conflicted
+++ resolved
@@ -344,13 +344,7 @@
             return {}
 
         param_names = list(search_space.keys())
-<<<<<<< HEAD
-        values, scores = _get_observation_pairs(study, param_names)
-=======
-        values, scores = _get_multivariate_observation_pairs(
-            study, param_names, self._constant_liar
-        )
->>>>>>> fa4e1906
+        values, scores = _get_observation_pairs(study, param_names, self._constant_liar)
 
         # If the number of samples is insufficient, we run random trial.
         n = len(scores)
@@ -382,11 +376,7 @@
 
         self._raise_error_if_multi_objective(study)
 
-<<<<<<< HEAD
-        values, scores = _get_observation_pairs(study, [param_name])
-=======
-        values, scores = _get_observation_pairs(study, param_name, self._constant_liar)
->>>>>>> fa4e1906
+        values, scores = _get_observation_pairs(study, [param_name], self._constant_liar)
 
         n = len(scores)
 
@@ -509,15 +499,10 @@
 
 
 def _get_observation_pairs(
-<<<<<<< HEAD
-    study: Study, param_names: List[str]
+    study: Study,
+    param_names: List[str],
+    constant_liar: bool = False,  # TODO(hvy): Remove default value and fix unit tests.
 ) -> Tuple[Dict[str, List[Optional[float]]], List[Tuple[float, float]]]:
-=======
-    study: Study,
-    param_name: str,
-    constant_liar: bool = False,  # TODO(hvy): Remove default value and fix unit tests.
-) -> Tuple[List[Optional[float]], List[Tuple[float, float]]]:
->>>>>>> fa4e1906
     """Get observation pairs from the study.
 
     This function collects observation pairs from the complete or pruned trials of the study.
@@ -539,64 +524,12 @@
     if study.direction == StudyDirection.MAXIMIZE:
         sign = -1
 
-<<<<<<< HEAD
-=======
     states: Tuple[TrialState, ...]
     if constant_liar:
         states = (TrialState.COMPLETE, TrialState.PRUNED, TrialState.RUNNING)
     else:
         states = (TrialState.COMPLETE, TrialState.PRUNED)
 
-    values = []
-    scores = []
-    for trial in study.get_trials(deepcopy=False, states=states):
-        if trial.state is TrialState.COMPLETE:
-            if trial.value is None:
-                continue
-            score = (-float("inf"), sign * trial.value)
-        elif trial.state is TrialState.PRUNED:
-            if len(trial.intermediate_values) > 0:
-                step, intermediate_value = max(trial.intermediate_values.items())
-                if math.isnan(intermediate_value):
-                    score = (-step, float("inf"))
-                else:
-                    score = (-step, sign * intermediate_value)
-            else:
-                score = (float("inf"), 0.0)
-        elif trial.state is TrialState.RUNNING:
-            assert constant_liar
-            score = (-float("inf"), sign * float("inf"))
-        else:
-            assert False
-
-        param_value: Optional[float] = None
-        if param_name in trial.params:
-            distribution = trial.distributions[param_name]
-            param_value = distribution.to_internal_repr(trial.params[param_name])
-
-        values.append(param_value)
-        scores.append(score)
-
-    return values, scores
-
-
-def _get_multivariate_observation_pairs(
-    study: Study,
-    param_names: List[str],
-    constant_liar: bool = False,  # TODO(hvy): Remove default value and fix unit tests.
-) -> Tuple[Dict[str, List[Optional[float]]], List[Tuple[float, float]]]:
-
-    sign = 1
-    if study.direction == StudyDirection.MAXIMIZE:
-        sign = -1
-
-    states: Tuple[TrialState, ...]
-    if constant_liar:
-        states = (TrialState.COMPLETE, TrialState.PRUNED, TrialState.RUNNING)
-    else:
-        states = (TrialState.COMPLETE, TrialState.PRUNED)
-
->>>>>>> fa4e1906
     scores = []
     values: Dict[str, List[Optional[float]]] = {param_name: [] for param_name in param_names}
     for trial in study.get_trials(deepcopy=False, states=states):
